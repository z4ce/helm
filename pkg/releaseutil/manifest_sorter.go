/*
Copyright The Helm Authors.

Licensed under the Apache License, Version 2.0 (the "License");
you may not use this file except in compliance with the License.
You may obtain a copy of the License at

    http://www.apache.org/licenses/LICENSE-2.0

Unless required by applicable law or agreed to in writing, software
distributed under the License is distributed on an "AS IS" BASIS,
WITHOUT WARRANTIES OR CONDITIONS OF ANY KIND, either express or implied.
See the License for the specific language governing permissions and
limitations under the License.
*/

package releaseutil

import (
	"log"
	"path"
	"sort"
	"strconv"
	"strings"

	"github.com/pkg/errors"
	"sigs.k8s.io/yaml"

	"helm.sh/helm/v3/pkg/chartutil"
	"helm.sh/helm/v3/pkg/release"
)

// Manifest represents a manifest file, which has a name and some content.
type Manifest struct {
	Name    string
	Content string
	Head    *SimpleHead
}

// manifestFile represents a file that contains a manifest.
type manifestFile struct {
	entries map[string]string
	path    string
	apis    chartutil.VersionSet
}

// result is an intermediate structure used during sorting.
type result struct {
	hooks   []*release.Hook
	generic []Manifest
}

// TODO: Refactor this out. It's here because naming conventions were not followed through.
// So fix the Test hook names and then remove this.
var events = map[string]release.HookEvent{
	release.HookPreInstall.String():   release.HookPreInstall,
	release.HookPostInstall.String():  release.HookPostInstall,
	release.HookPreDelete.String():    release.HookPreDelete,
	release.HookPostDelete.String():   release.HookPostDelete,
	release.HookPreUpgrade.String():   release.HookPreUpgrade,
	release.HookPostUpgrade.String():  release.HookPostUpgrade,
	release.HookPreRollback.String():  release.HookPreRollback,
	release.HookPostRollback.String(): release.HookPostRollback,
	release.HookTest.String():         release.HookTest,
	// Support test-success for backward compatibility with Helm 2 tests
	"test-success": release.HookTest,
}

// SortManifests takes a map of filename/YAML contents, splits the file
// by manifest entries, and sorts the entries into hook types.
//
// The resulting hooks struct will be populated with all of the generated hooks.
// Any file that does not declare one of the hook types will be placed in the
// 'generic' bucket.
//
// Files that do not parse into the expected format are simply placed into a map and
// returned.
func SortManifests(files map[string]string, apis chartutil.VersionSet, ordering KindSortOrder) ([]*release.Hook, []Manifest, error) {
	result := &result{}

	var sortedFilePaths []string
	for filePath := range files {
		sortedFilePaths = append(sortedFilePaths, filePath)
	}
	sort.Strings(sortedFilePaths)

	for _, filePath := range sortedFilePaths {
		content := files[filePath]

		// Skip partials. We could return these as a separate map, but there doesn't
		// seem to be any need for that at this time.
		if strings.HasPrefix(path.Base(filePath), "_") {
			continue
		}
		// Skip empty files and log this.
		if strings.TrimSpace(content) == "" {
			continue
		}

		manifestFile := &manifestFile{
			entries: SplitManifests(content),
			path:    filePath,
			apis:    apis,
		}

		if err := manifestFile.sort(result); err != nil {
			return result.hooks, result.generic, err
		}
	}

	return sortHooksByKind(result.hooks, ordering), sortManifestsByKind(result.generic, ordering), nil
}

// sort takes a manifestFile object which may contain multiple resource definition
// entries and sorts each entry by hook types, and saves the resulting hooks and
// generic manifests (or non-hooks) to the result struct.
//
// To determine hook type, it looks for a YAML structure like this:
//
//	 kind: SomeKind
//	 apiVersion: v1
//		metadata:
//			annotations:
//				helm.sh/hook: pre-install
//
// To determine the policy to delete the hook, it looks for a YAML structure like this:
//
<<<<<<< HEAD
//  kind: SomeKind
//  apiVersion: v1
//  metadata:
// 		annotations:
// 			helm.sh/hook-delete-policy: hook-succeeded
// To determine the policy to output logs of the hook (for Pod and Job only), it looks for a YAML structure like this:
//
//  kind: Pod
//  apiVersion: v1
//  metadata:
// 		annotations:
// 			helm.sh/hook-output-log-policy: hook-succeeded,hook-failed
=======
//	 kind: SomeKind
//	 apiVersion: v1
//	 metadata:
//			annotations:
//				helm.sh/hook-delete-policy: hook-succeeded
>>>>>>> 14047fed
func (file *manifestFile) sort(result *result) error {
	// Go through manifests in order found in file (function `SplitManifests` creates integer-sortable keys)
	var sortedEntryKeys []string
	for entryKey := range file.entries {
		sortedEntryKeys = append(sortedEntryKeys, entryKey)
	}
	sort.Sort(BySplitManifestsOrder(sortedEntryKeys))

	for _, entryKey := range sortedEntryKeys {
		m := file.entries[entryKey]

		var entry SimpleHead
		if err := yaml.Unmarshal([]byte(m), &entry); err != nil {
			return errors.Wrapf(err, "YAML parse error on %s", file.path)
		}

		if !hasAnyAnnotation(entry) {
			result.generic = append(result.generic, Manifest{
				Name:    file.path,
				Content: m,
				Head:    &entry,
			})
			continue
		}

		hookTypes, ok := entry.Metadata.Annotations[release.HookAnnotation]
		if !ok {
			result.generic = append(result.generic, Manifest{
				Name:    file.path,
				Content: m,
				Head:    &entry,
			})
			continue
		}

		hw := calculateHookWeight(entry)

		h := &release.Hook{
			Name:              entry.Metadata.Name,
			Kind:              entry.Kind,
			Path:              file.path,
			Manifest:          m,
			Events:            []release.HookEvent{},
			Weight:            hw,
			DeletePolicies:    []release.HookDeletePolicy{},
			OutputLogPolicies: []release.HookOutputLogPolicy{},
		}

		isUnknownHook := false
		for _, hookType := range strings.Split(hookTypes, ",") {
			hookType = strings.ToLower(strings.TrimSpace(hookType))
			e, ok := events[hookType]
			if !ok {
				isUnknownHook = true
				break
			}
			h.Events = append(h.Events, e)
		}

		if isUnknownHook {
			log.Printf("info: skipping unknown hook: %q", hookTypes)
			continue
		}

		result.hooks = append(result.hooks, h)

		operateAnnotationValues(entry, release.HookDeleteAnnotation, func(value string) {
			h.DeletePolicies = append(h.DeletePolicies, release.HookDeletePolicy(value))
		})

		operateAnnotationValues(entry, release.HookOutputLogAnnotation, func(value string) {
			h.OutputLogPolicies = append(h.OutputLogPolicies, release.HookOutputLogPolicy(value))
		})
	}

	return nil
}

// hasAnyAnnotation returns true if the given entry has any annotations at all.
func hasAnyAnnotation(entry SimpleHead) bool {
	return entry.Metadata != nil &&
		entry.Metadata.Annotations != nil &&
		len(entry.Metadata.Annotations) != 0
}

// calculateHookWeight finds the weight in the hook weight annotation.
//
// If no weight is found, the assigned weight is 0
func calculateHookWeight(entry SimpleHead) int {
	hws := entry.Metadata.Annotations[release.HookWeightAnnotation]
	hw, err := strconv.Atoi(hws)
	if err != nil {
		hw = 0
	}
	return hw
}

// operateAnnotationValues finds the given annotation and runs the operate function with the value of that annotation
func operateAnnotationValues(entry SimpleHead, annotation string, operate func(p string)) {
	if dps, ok := entry.Metadata.Annotations[annotation]; ok {
		for _, dp := range strings.Split(dps, ",") {
			dp = strings.ToLower(strings.TrimSpace(dp))
			operate(dp)
		}
	}
}<|MERGE_RESOLUTION|>--- conflicted
+++ resolved
@@ -125,7 +125,7 @@
 //
 // To determine the policy to delete the hook, it looks for a YAML structure like this:
 //
-<<<<<<< HEAD
+
 //  kind: SomeKind
 //  apiVersion: v1
 //  metadata:
@@ -138,13 +138,7 @@
 //  metadata:
 // 		annotations:
 // 			helm.sh/hook-output-log-policy: hook-succeeded,hook-failed
-=======
-//	 kind: SomeKind
-//	 apiVersion: v1
-//	 metadata:
-//			annotations:
-//				helm.sh/hook-delete-policy: hook-succeeded
->>>>>>> 14047fed
+
 func (file *manifestFile) sort(result *result) error {
 	// Go through manifests in order found in file (function `SplitManifests` creates integer-sortable keys)
 	var sortedEntryKeys []string
