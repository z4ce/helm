/*
Copyright The Helm Authors.

Licensed under the Apache License, Version 2.0 (the "License");
you may not use this file except in compliance with the License.
You may obtain a copy of the License at

    http://www.apache.org/licenses/LICENSE-2.0

Unless required by applicable law or agreed to in writing, software
distributed under the License is distributed on an "AS IS" BASIS,
WITHOUT WARRANTIES OR CONDITIONS OF ANY KIND, either express or implied.
See the License for the specific language governing permissions and
limitations under the License.
*/

package releaseutil

import (
	"log"
	"path"
	"sort"
	"strconv"
	"strings"

	"github.com/pkg/errors"
	"sigs.k8s.io/yaml"

	"helm.sh/helm/v3/pkg/chartutil"
	"helm.sh/helm/v3/pkg/release"
)

// Manifest represents a manifest file, which has a name and some content.
type Manifest struct {
	Name    string
	Content string
	Head    *SimpleHead
}

// manifestFile represents a file that contains a manifest.
type manifestFile struct {
	entries map[string]string
	path    string
	apis    chartutil.VersionSet
}

// result is an intermediate structure used during sorting.
type result struct {
	hooks   []*release.Hook
	generic []Manifest
}

// TODO: Refactor this out. It's here because naming conventions were not followed through.
// So fix the Test hook names and then remove this.
var events = map[string]release.HookEvent{
	release.HookPreInstall.String():   release.HookPreInstall,
	release.HookPostInstall.String():  release.HookPostInstall,
	release.HookPreDelete.String():    release.HookPreDelete,
	release.HookPostDelete.String():   release.HookPostDelete,
	release.HookPreUpgrade.String():   release.HookPreUpgrade,
	release.HookPostUpgrade.String():  release.HookPostUpgrade,
	release.HookPreRollback.String():  release.HookPreRollback,
	release.HookPostRollback.String(): release.HookPostRollback,
	release.HookTest.String():         release.HookTest,
	// Support test-success for backward compatibility with Helm 2 tests
	"test-success": release.HookTest,
}

// SortManifests takes a map of filename/YAML contents, splits the file
// by manifest entries, and sorts the entries into hook types.
//
// The resulting hooks struct will be populated with all of the generated hooks.
// Any file that does not declare one of the hook types will be placed in the
// 'generic' bucket.
//
// Files that do not parse into the expected format are simply placed into a map and
// returned.
func SortManifests(files map[string]string, apis chartutil.VersionSet, ordering KindSortOrder) ([]*release.Hook, []Manifest, error) {
	result := &result{}

	var sortedFilePaths []string
	for filePath := range files {
		sortedFilePaths = append(sortedFilePaths, filePath)
	}
	sort.Strings(sortedFilePaths)

	for _, filePath := range sortedFilePaths {
		content := files[filePath]

		// Skip partials. We could return these as a separate map, but there doesn't
		// seem to be any need for that at this time.
		if strings.HasPrefix(path.Base(filePath), "_") {
			continue
		}
		// Skip empty files and log this.
		if strings.TrimSpace(content) == "" {
			continue
		}

		manifestFile := &manifestFile{
			entries: SplitManifests(content),
			path:    filePath,
			apis:    apis,
		}

		if err := manifestFile.sort(result); err != nil {
			return result.hooks, result.generic, err
		}
	}

	return sortHooksByKind(result.hooks, ordering), sortManifestsByKind(result.generic, ordering), nil
}

// sort takes a manifestFile object which may contain multiple resource definition
// entries and sorts each entry by hook types, and saves the resulting hooks and
// generic manifests (or non-hooks) to the result struct.
//
// To determine hook type, it looks for a YAML structure like this:
//
//	 kind: SomeKind
//	 apiVersion: v1
//		metadata:
//			annotations:
//				helm.sh/hook: pre-install
//
// To determine the policy to delete the hook, it looks for a YAML structure like this:
//
<<<<<<< HEAD
//	 kind: SomeKind
//	 apiVersion: v1
//	 metadata:
//			annotations:
//				helm.sh/hook-delete-policy: hook-succeeded
=======
//  kind: SomeKind
//  apiVersion: v1
//  metadata:
// 		annotations:
// 			helm.sh/hook-delete-policy: hook-succeeded
// To determine the policy to output logs of the hook (for Pod and Job only), it looks for a YAML structure like this:
//
//  kind: Pod
//  apiVersion: v1
//  metadata:
// 		annotations:
// 			helm.sh/hook-output-log-policy: hook-succeeded,hook-failed
>>>>>>> cc3b8dc8
func (file *manifestFile) sort(result *result) error {
	// Go through manifests in order found in file (function `SplitManifests` creates integer-sortable keys)
	var sortedEntryKeys []string
	for entryKey := range file.entries {
		sortedEntryKeys = append(sortedEntryKeys, entryKey)
	}
	sort.Sort(BySplitManifestsOrder(sortedEntryKeys))

	for _, entryKey := range sortedEntryKeys {
		m := file.entries[entryKey]

		var entry SimpleHead
		if err := yaml.Unmarshal([]byte(m), &entry); err != nil {
			return errors.Wrapf(err, "YAML parse error on %s", file.path)
		}

		if !hasAnyAnnotation(entry) {
			result.generic = append(result.generic, Manifest{
				Name:    file.path,
				Content: m,
				Head:    &entry,
			})
			continue
		}

		hookTypes, ok := entry.Metadata.Annotations[release.HookAnnotation]
		if !ok {
			result.generic = append(result.generic, Manifest{
				Name:    file.path,
				Content: m,
				Head:    &entry,
			})
			continue
		}

		hw := calculateHookWeight(entry)

		h := &release.Hook{
			Name:              entry.Metadata.Name,
			Kind:              entry.Kind,
			Path:              file.path,
			Manifest:          m,
			Events:            []release.HookEvent{},
			Weight:            hw,
			DeletePolicies:    []release.HookDeletePolicy{},
			OutputLogPolicies: []release.HookOutputLogPolicy{},
		}

		isUnknownHook := false
		for _, hookType := range strings.Split(hookTypes, ",") {
			hookType = strings.ToLower(strings.TrimSpace(hookType))
			e, ok := events[hookType]
			if !ok {
				isUnknownHook = true
				break
			}
			h.Events = append(h.Events, e)
		}

		if isUnknownHook {
			log.Printf("info: skipping unknown hook: %q", hookTypes)
			continue
		}

		result.hooks = append(result.hooks, h)

		operateAnnotationValues(entry, release.HookDeleteAnnotation, func(value string) {
			h.DeletePolicies = append(h.DeletePolicies, release.HookDeletePolicy(value))
		})

		operateAnnotationValues(entry, release.HookOutputLogAnnotation, func(value string) {
			h.OutputLogPolicies = append(h.OutputLogPolicies, release.HookOutputLogPolicy(value))
		})
	}

	return nil
}

// hasAnyAnnotation returns true if the given entry has any annotations at all.
func hasAnyAnnotation(entry SimpleHead) bool {
	return entry.Metadata != nil &&
		entry.Metadata.Annotations != nil &&
		len(entry.Metadata.Annotations) != 0
}

// calculateHookWeight finds the weight in the hook weight annotation.
//
// If no weight is found, the assigned weight is 0
func calculateHookWeight(entry SimpleHead) int {
	hws := entry.Metadata.Annotations[release.HookWeightAnnotation]
	hw, err := strconv.Atoi(hws)
	if err != nil {
		hw = 0
	}
	return hw
}

// operateAnnotationValues finds the given annotation and runs the operate function with the value of that annotation
func operateAnnotationValues(entry SimpleHead, annotation string, operate func(p string)) {
	if dps, ok := entry.Metadata.Annotations[annotation]; ok {
		for _, dp := range strings.Split(dps, ",") {
			dp = strings.ToLower(strings.TrimSpace(dp))
			operate(dp)
		}
	}
}<|MERGE_RESOLUTION|>--- conflicted
+++ resolved
@@ -125,26 +125,19 @@
 //
 // To determine the policy to delete the hook, it looks for a YAML structure like this:
 //
-<<<<<<< HEAD
 //	 kind: SomeKind
 //	 apiVersion: v1
 //	 metadata:
 //			annotations:
 //				helm.sh/hook-delete-policy: hook-succeeded
-=======
-//  kind: SomeKind
-//  apiVersion: v1
-//  metadata:
-// 		annotations:
-// 			helm.sh/hook-delete-policy: hook-succeeded
+//
 // To determine the policy to output logs of the hook (for Pod and Job only), it looks for a YAML structure like this:
 //
-//  kind: Pod
-//  apiVersion: v1
-//  metadata:
-// 		annotations:
-// 			helm.sh/hook-output-log-policy: hook-succeeded,hook-failed
->>>>>>> cc3b8dc8
+//	 kind: Pod
+//	 apiVersion: v1
+//	 metadata:
+//			annotations:
+//				helm.sh/hook-output-log-policy: hook-succeeded,hook-failed
 func (file *manifestFile) sort(result *result) error {
 	// Go through manifests in order found in file (function `SplitManifests` creates integer-sortable keys)
 	var sortedEntryKeys []string
